name = "BracketAlgebras"
uuid = "304cb2e1-bfe1-4bb6-af58-8b73a9a6b3c1"
authors = ["Sascha Stüttgen <sascha.stuettgen@rwth-aachen.de> and contributors"]
version = "1.0.0-DEV"

[deps]
AbstractAlgebra = "c3fe647b-3220-5bb0-a1ea-a7954cac585d"
Bijections = "e2ed5e7c-b2de-5872-ae92-c73ca462fb04"
Combinatorics = "861a8166-3701-5b0c-9a16-15d98fcdc6aa"

[compat]
<<<<<<< HEAD
Combinatorics = "1"
=======
Bijections = "0.1"
AbstractAlgebra = "0.44"
>>>>>>> 8b741595
julia = "1.10"

[extras]
Test = "8dfed614-e22c-5e08-85e1-65c5234f0b40"

[targets]
test = ["Test"]<|MERGE_RESOLUTION|>--- conflicted
+++ resolved
@@ -9,12 +9,9 @@
 Combinatorics = "861a8166-3701-5b0c-9a16-15d98fcdc6aa"
 
 [compat]
-<<<<<<< HEAD
 Combinatorics = "1"
-=======
 Bijections = "0.1"
 AbstractAlgebra = "0.44"
->>>>>>> 8b741595
 julia = "1.10"
 
 [extras]
